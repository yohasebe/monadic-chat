--- conflicted
+++ resolved
@@ -75,19 +75,7 @@
 <body>
   <div class="download-container">
     <img src="icons/app-icon.png" alt="Monadic Chat" class="logo">
-    <h3>Downloading Update</h3>
-<<<<<<< HEAD
-    <div class="message">Update is downloading. This may take a few minutes depending on your network speed.</div>
-=======
-    <div class="progress-bar-container">
-      <div id="progressBar" class="progress-bar"></div>
-    </div>
-    <div class="status">
-      <div id="progressText">0%</div>
-      <div id="transferredText">0 MB / 0 MB</div>
-    </div>
-    <div id="speedText" class="speed-info">0 MB/s</div>
->>>>>>> d8907c24
+    <h4>Downloading Update</h4>
     <button id="cancelButton" class="cancel-button">Cancel</button>
   </div>
   
